use crate::{
    adaptors::map::{MapSpecialCase, MapSpecialCaseFn},
    MinMaxResult,
};
use core::hash::BuildHasher;
use std::collections::HashMap;
use std::hash::Hash;
use std::iter::Iterator;
use std::ops::{Add, Mul};
use std::{cmp::Ordering, hash::RandomState};

/// A wrapper to allow for an easy [`into_grouping_map_by`](crate::Itertools::into_grouping_map_by)
pub type MapForGrouping<I, F> = MapSpecialCase<I, GroupingMapFn<F>>;

#[derive(Clone)]
pub struct GroupingMapFn<F>(F);

impl<F> std::fmt::Debug for GroupingMapFn<F> {
    debug_fmt_fields!(GroupingMapFn,);
}

impl<V, K, F: FnMut(&V) -> K> MapSpecialCaseFn<V> for GroupingMapFn<F> {
    type Out = (K, V);
    fn call(&mut self, v: V) -> Self::Out {
        ((self.0)(&v), v)
    }
}

pub(crate) fn new_map_for_grouping<K, I: Iterator, F: FnMut(&I::Item) -> K>(
    iter: I,
    key_mapper: F,
) -> MapForGrouping<I, F> {
    MapSpecialCase {
        iter,
        f: GroupingMapFn(key_mapper),
    }
}

/// Creates a new `GroupingMap` from `iter`
pub fn new<I, K, V>(iter: I) -> GroupingMap<I, RandomState>
where
    I: Iterator<Item = (K, V)>,
    K: Hash + Eq,
{
    let hash_builder = RandomState::new();
    GroupingMap { iter, hash_builder }
}

/// Creates a new `GroupingMap` from `iter` which will use the given hash
/// builder to hash keys.
pub fn with_hasher<I, K, V, S>(iter: I, hash_builder: S) -> GroupingMap<I, S>
where
    I: Iterator<Item = (K, V)>,
    K: Hash + Eq,
    S: BuildHasher,
{
    GroupingMap { iter, hash_builder }
}

/// `GroupingMapBy` is an intermediate struct for efficient group-and-fold operations.
///
<<<<<<< HEAD
/// See [`GroupingMap`] for more informations.
pub type GroupingMapBy<I, F, S> = GroupingMap<MapForGrouping<I, F>, S>;
=======
/// See [`GroupingMap`] for more information.
pub type GroupingMapBy<I, F> = GroupingMap<MapForGrouping<I, F>>;
>>>>>>> 3f99dc60

/// `GroupingMap` is an intermediate struct for efficient group-and-fold operations.
/// It groups elements by their key and at the same time fold each group
/// using some aggregating operation.
///
/// No method on this struct performs temporary allocations.
#[derive(Clone, Debug)]
#[must_use = "GroupingMap is lazy and do nothing unless consumed"]
pub struct GroupingMap<I, S> {
    iter: I,
    hash_builder: S,
}

impl<I, K, V, S> GroupingMap<I, S>
where
    I: Iterator<Item = (K, V)>,
    K: Hash + Eq,
    S: BuildHasher,
{
    /// This is the generic way to perform any operation on a `GroupingMap`.
    /// It's suggested to use this method only to implement custom operations
    /// when the already provided ones are not enough.
    ///
    /// Groups elements from the `GroupingMap` source by key and applies `operation` to the elements
    /// of each group sequentially, passing the previously accumulated value, a reference to the key
    /// and the current element as arguments, and stores the results in an `HashMap`.
    ///
    /// The `operation` function is invoked on each element with the following parameters:
    ///  - the current value of the accumulator of the group if there is currently one;
    ///  - a reference to the key of the group this element belongs to;
    ///  - the element from the source being aggregated;
    ///
    /// If `operation` returns `Some(element)` then the accumulator is updated with `element`,
    /// otherwise the previous accumulation is discarded.
    ///
    /// Return a `HashMap` associating the key of each group with the result of aggregation of
    /// that group's elements. If the aggregation of the last element of a group discards the
    /// accumulator then there won't be an entry associated to that group's key.
    ///
    /// ```
    /// use itertools::Itertools;
    ///
    /// let data = vec![2, 8, 5, 7, 9, 0, 4, 10];
    /// let lookup = data.into_iter()
    ///     .into_grouping_map_by(|&n| n % 4)
    ///     .aggregate(|acc, _key, val| {
    ///         if val == 0 || val == 10 {
    ///             None
    ///         } else {
    ///             Some(acc.unwrap_or(0) + val)
    ///         }
    ///     });
    ///
    /// assert_eq!(lookup[&0], 4);        // 0 resets the accumulator so only 4 is summed
    /// assert_eq!(lookup[&1], 5 + 9);
    /// assert_eq!(lookup.get(&2), None); // 10 resets the accumulator and nothing is summed afterward
    /// assert_eq!(lookup[&3], 7);
    /// assert_eq!(lookup.len(), 3);      // The final keys are only 0, 1 and 2
    /// ```
    pub fn aggregate<FO, R>(self, mut operation: FO) -> HashMap<K, R, S>
    where
        FO: FnMut(Option<R>, &K, V) -> Option<R>,
    {
        let mut destination_map = HashMap::with_hasher(self.hash_builder);

        self.iter.for_each(|(key, val)| {
            let acc = destination_map.remove(&key);
            if let Some(op_res) = operation(acc, &key, val) {
                destination_map.insert(key, op_res);
            }
        });

        destination_map
    }

    /// Groups elements from the `GroupingMap` source by key and applies `operation` to the elements
    /// of each group sequentially, passing the previously accumulated value, a reference to the key
    /// and the current element as arguments, and stores the results in a new map.
    ///
    /// `init` is called to obtain the initial value of each accumulator.
    ///
    /// `operation` is a function that is invoked on each element with the following parameters:
    ///  - the current value of the accumulator of the group;
    ///  - a reference to the key of the group this element belongs to;
    ///  - the element from the source being accumulated.
    ///
    /// Return a `HashMap` associating the key of each group with the result of folding that group's elements.
    ///
    /// ```
    /// use itertools::Itertools;
    ///
    /// #[derive(Debug, Default)]
    /// struct Accumulator {
    ///     acc: usize,
    /// }
    ///
    /// let lookup = (1..=7)
    ///     .into_grouping_map_by(|&n| n % 3)
    ///     .fold_with(|_key, _val| Default::default(), |Accumulator { acc }, _key, val| {
    ///         let acc = acc + val;
    ///         Accumulator { acc }
    ///      });
    ///
    /// assert_eq!(lookup[&0].acc, 3 + 6);
    /// assert_eq!(lookup[&1].acc, 1 + 4 + 7);
    /// assert_eq!(lookup[&2].acc, 2 + 5);
    /// assert_eq!(lookup.len(), 3);
    /// ```
    pub fn fold_with<FI, FO, R>(self, mut init: FI, mut operation: FO) -> HashMap<K, R, S>
    where
        FI: FnMut(&K, &V) -> R,
        FO: FnMut(R, &K, V) -> R,
    {
        self.aggregate(|acc, key, val| {
            let acc = acc.unwrap_or_else(|| init(key, &val));
            Some(operation(acc, key, val))
        })
    }

    /// Groups elements from the `GroupingMap` source by key and applies `operation` to the elements
    /// of each group sequentially, passing the previously accumulated value, a reference to the key
    /// and the current element as arguments, and stores the results in a new map.
    ///
    /// `init` is the value from which will be cloned the initial value of each accumulator.
    ///
    /// `operation` is a function that is invoked on each element with the following parameters:
    ///  - the current value of the accumulator of the group;
    ///  - a reference to the key of the group this element belongs to;
    ///  - the element from the source being accumulated.
    ///
    /// Return a `HashMap` associating the key of each group with the result of folding that group's elements.
    ///
    /// ```
    /// use itertools::Itertools;
    ///
    /// let lookup = (1..=7)
    ///     .into_grouping_map_by(|&n| n % 3)
    ///     .fold(0, |acc, _key, val| acc + val);
    ///
    /// assert_eq!(lookup[&0], 3 + 6);
    /// assert_eq!(lookup[&1], 1 + 4 + 7);
    /// assert_eq!(lookup[&2], 2 + 5);
    /// assert_eq!(lookup.len(), 3);
    /// ```
    pub fn fold<FO, R>(self, init: R, operation: FO) -> HashMap<K, R, S>
    where
        R: Clone,
        FO: FnMut(R, &K, V) -> R,
    {
        self.fold_with(|_, _| init.clone(), operation)
    }

    /// Groups elements from the `GroupingMap` source by key and applies `operation` to the elements
    /// of each group sequentially, passing the previously accumulated value, a reference to the key
    /// and the current element as arguments, and stores the results in a new map.
    ///
    /// This is similar to [`fold`] but the initial value of the accumulator is the first element of the group.
    ///
    /// `operation` is a function that is invoked on each element with the following parameters:
    ///  - the current value of the accumulator of the group;
    ///  - a reference to the key of the group this element belongs to;
    ///  - the element from the source being accumulated.
    ///
    /// Return a `HashMap` associating the key of each group with the result of folding that group's elements.
    ///
    /// [`fold`]: GroupingMap::fold
    ///
    /// ```
    /// use itertools::Itertools;
    ///
    /// let lookup = (1..=7)
    ///     .into_grouping_map_by(|&n| n % 3)
    ///     .reduce(|acc, _key, val| acc + val);
    ///
    /// assert_eq!(lookup[&0], 3 + 6);
    /// assert_eq!(lookup[&1], 1 + 4 + 7);
    /// assert_eq!(lookup[&2], 2 + 5);
    /// assert_eq!(lookup.len(), 3);
    /// ```
    pub fn reduce<FO>(self, mut operation: FO) -> HashMap<K, V, S>
    where
        FO: FnMut(V, &K, V) -> V,
    {
        self.aggregate(|acc, key, val| {
            Some(match acc {
                Some(acc) => operation(acc, key, val),
                None => val,
            })
        })
    }

    /// See [`.reduce()`](GroupingMap::reduce).
    #[deprecated(note = "Use .reduce() instead", since = "0.13.0")]
    pub fn fold_first<FO>(self, operation: FO) -> HashMap<K, V, S>
    where
        FO: FnMut(V, &K, V) -> V,
    {
        self.reduce(operation)
    }

    /// Groups elements from the `GroupingMap` source by key and collects the elements of each group in
    /// an instance of `C`. The iteration order is preserved when inserting elements.
    ///
    /// Return a `HashMap` associating the key of each group with the collection containing that group's elements.
    ///
    /// ```
    /// use itertools::Itertools;
    /// use std::collections::HashSet;
    ///
    /// let lookup = vec![0, 1, 2, 3, 4, 5, 6, 2, 3, 6].into_iter()
    ///     .into_grouping_map_by(|&n| n % 3)
    ///     .collect::<HashSet<_>>();
    ///
    /// assert_eq!(lookup[&0], vec![0, 3, 6].into_iter().collect::<HashSet<_>>());
    /// assert_eq!(lookup[&1], vec![1, 4].into_iter().collect::<HashSet<_>>());
    /// assert_eq!(lookup[&2], vec![2, 5].into_iter().collect::<HashSet<_>>());
    /// assert_eq!(lookup.len(), 3);
    /// ```
    pub fn collect<C>(self) -> HashMap<K, C, S>
    where
        C: Default + Extend<V>,
    {
        let mut destination_map = HashMap::with_hasher(self.hash_builder);

        self.iter.for_each(|(key, val)| {
            destination_map
                .entry(key)
                .or_insert_with(C::default)
                .extend(Some(val));
        });

        destination_map
    }

    /// Groups elements from the `GroupingMap` source by key and finds the maximum of each group.
    ///
    /// If several elements are equally maximum, the last element is picked.
    ///
    /// Returns a `HashMap` associating the key of each group with the maximum of that group's elements.
    ///
    /// ```
    /// use itertools::Itertools;
    ///
    /// let lookup = vec![1, 3, 4, 5, 7, 8, 9, 12].into_iter()
    ///     .into_grouping_map_by(|&n| n % 3)
    ///     .max();
    ///
    /// assert_eq!(lookup[&0], 12);
    /// assert_eq!(lookup[&1], 7);
    /// assert_eq!(lookup[&2], 8);
    /// assert_eq!(lookup.len(), 3);
    /// ```
    pub fn max(self) -> HashMap<K, V, S>
    where
        V: Ord,
    {
        self.max_by(|_, v1, v2| V::cmp(v1, v2))
    }

    /// Groups elements from the `GroupingMap` source by key and finds the maximum of each group
    /// with respect to the specified comparison function.
    ///
    /// If several elements are equally maximum, the last element is picked.
    ///
    /// Returns a `HashMap` associating the key of each group with the maximum of that group's elements.
    ///
    /// ```
    /// use itertools::Itertools;
    ///
    /// let lookup = vec![1, 3, 4, 5, 7, 8, 9, 12].into_iter()
    ///     .into_grouping_map_by(|&n| n % 3)
    ///     .max_by(|_key, x, y| y.cmp(x));
    ///
    /// assert_eq!(lookup[&0], 3);
    /// assert_eq!(lookup[&1], 1);
    /// assert_eq!(lookup[&2], 5);
    /// assert_eq!(lookup.len(), 3);
    /// ```
    pub fn max_by<F>(self, mut compare: F) -> HashMap<K, V, S>
    where
        F: FnMut(&K, &V, &V) -> Ordering,
    {
        self.reduce(|acc, key, val| match compare(key, &acc, &val) {
            Ordering::Less | Ordering::Equal => val,
            Ordering::Greater => acc,
        })
    }

    /// Groups elements from the `GroupingMap` source by key and finds the element of each group
    /// that gives the maximum from the specified function.
    ///
    /// If several elements are equally maximum, the last element is picked.
    ///
    /// Returns a `HashMap` associating the key of each group with the maximum of that group's elements.
    ///
    /// ```
    /// use itertools::Itertools;
    ///
    /// let lookup = vec![1, 3, 4, 5, 7, 8, 9, 12].into_iter()
    ///     .into_grouping_map_by(|&n| n % 3)
    ///     .max_by_key(|_key, &val| val % 4);
    ///
    /// assert_eq!(lookup[&0], 3);
    /// assert_eq!(lookup[&1], 7);
    /// assert_eq!(lookup[&2], 5);
    /// assert_eq!(lookup.len(), 3);
    /// ```
    pub fn max_by_key<F, CK>(self, mut f: F) -> HashMap<K, V, S>
    where
        F: FnMut(&K, &V) -> CK,
        CK: Ord,
    {
        self.max_by(|key, v1, v2| f(key, v1).cmp(&f(key, v2)))
    }

    /// Groups elements from the `GroupingMap` source by key and finds the minimum of each group.
    ///
    /// If several elements are equally minimum, the first element is picked.
    ///
    /// Returns a `HashMap` associating the key of each group with the minimum of that group's elements.
    ///
    /// ```
    /// use itertools::Itertools;
    ///
    /// let lookup = vec![1, 3, 4, 5, 7, 8, 9, 12].into_iter()
    ///     .into_grouping_map_by(|&n| n % 3)
    ///     .min();
    ///
    /// assert_eq!(lookup[&0], 3);
    /// assert_eq!(lookup[&1], 1);
    /// assert_eq!(lookup[&2], 5);
    /// assert_eq!(lookup.len(), 3);
    /// ```
    pub fn min(self) -> HashMap<K, V, S>
    where
        V: Ord,
    {
        self.min_by(|_, v1, v2| V::cmp(v1, v2))
    }

    /// Groups elements from the `GroupingMap` source by key and finds the minimum of each group
    /// with respect to the specified comparison function.
    ///
    /// If several elements are equally minimum, the first element is picked.
    ///
    /// Returns a `HashMap` associating the key of each group with the minimum of that group's elements.
    ///
    /// ```
    /// use itertools::Itertools;
    ///
    /// let lookup = vec![1, 3, 4, 5, 7, 8, 9, 12].into_iter()
    ///     .into_grouping_map_by(|&n| n % 3)
    ///     .min_by(|_key, x, y| y.cmp(x));
    ///
    /// assert_eq!(lookup[&0], 12);
    /// assert_eq!(lookup[&1], 7);
    /// assert_eq!(lookup[&2], 8);
    /// assert_eq!(lookup.len(), 3);
    /// ```
    pub fn min_by<F>(self, mut compare: F) -> HashMap<K, V, S>
    where
        F: FnMut(&K, &V, &V) -> Ordering,
    {
        self.reduce(|acc, key, val| match compare(key, &acc, &val) {
            Ordering::Less | Ordering::Equal => acc,
            Ordering::Greater => val,
        })
    }

    /// Groups elements from the `GroupingMap` source by key and finds the element of each group
    /// that gives the minimum from the specified function.
    ///
    /// If several elements are equally minimum, the first element is picked.
    ///
    /// Returns a `HashMap` associating the key of each group with the minimum of that group's elements.
    ///
    /// ```
    /// use itertools::Itertools;
    ///
    /// let lookup = vec![1, 3, 4, 5, 7, 8, 9, 12].into_iter()
    ///     .into_grouping_map_by(|&n| n % 3)
    ///     .min_by_key(|_key, &val| val % 4);
    ///
    /// assert_eq!(lookup[&0], 12);
    /// assert_eq!(lookup[&1], 4);
    /// assert_eq!(lookup[&2], 8);
    /// assert_eq!(lookup.len(), 3);
    /// ```
    pub fn min_by_key<F, CK>(self, mut f: F) -> HashMap<K, V, S>
    where
        F: FnMut(&K, &V) -> CK,
        CK: Ord,
    {
        self.min_by(|key, v1, v2| f(key, v1).cmp(&f(key, v2)))
    }

    /// Groups elements from the `GroupingMap` source by key and find the maximum and minimum of
    /// each group.
    ///
    /// If several elements are equally maximum, the last element is picked.
    /// If several elements are equally minimum, the first element is picked.
    ///
    /// See [`Itertools::minmax`](crate::Itertools::minmax) for the non-grouping version.
    ///
    /// Differences from the non grouping version:
    /// - It never produces a `MinMaxResult::NoElements`
    /// - It doesn't have any speedup
    ///
    /// Returns a `HashMap` associating the key of each group with the minimum and maximum of that group's elements.
    ///
    /// ```
    /// use itertools::Itertools;
    /// use itertools::MinMaxResult::{MinMax, OneElement};
    ///
    /// let lookup = vec![1, 3, 4, 5, 7, 9, 12].into_iter()
    ///     .into_grouping_map_by(|&n| n % 3)
    ///     .minmax();
    ///
    /// assert_eq!(lookup[&0], MinMax(3, 12));
    /// assert_eq!(lookup[&1], MinMax(1, 7));
    /// assert_eq!(lookup[&2], OneElement(5));
    /// assert_eq!(lookup.len(), 3);
    /// ```
    pub fn minmax(self) -> HashMap<K, MinMaxResult<V>, S>
    where
        V: Ord,
    {
        self.minmax_by(|_, v1, v2| V::cmp(v1, v2))
    }

    /// Groups elements from the `GroupingMap` source by key and find the maximum and minimum of
    /// each group with respect to the specified comparison function.
    ///
    /// If several elements are equally maximum, the last element is picked.
    /// If several elements are equally minimum, the first element is picked.
    ///
    /// It has the same differences from the non-grouping version as `minmax`.
    ///
    /// Returns a `HashMap` associating the key of each group with the minimum and maximum of that group's elements.
    ///
    /// ```
    /// use itertools::Itertools;
    /// use itertools::MinMaxResult::{MinMax, OneElement};
    ///
    /// let lookup = vec![1, 3, 4, 5, 7, 9, 12].into_iter()
    ///     .into_grouping_map_by(|&n| n % 3)
    ///     .minmax_by(|_key, x, y| y.cmp(x));
    ///
    /// assert_eq!(lookup[&0], MinMax(12, 3));
    /// assert_eq!(lookup[&1], MinMax(7, 1));
    /// assert_eq!(lookup[&2], OneElement(5));
    /// assert_eq!(lookup.len(), 3);
    /// ```
    pub fn minmax_by<F>(self, mut compare: F) -> HashMap<K, MinMaxResult<V>, S>
    where
        F: FnMut(&K, &V, &V) -> Ordering,
    {
        self.aggregate(|acc, key, val| {
            Some(match acc {
                Some(MinMaxResult::OneElement(e)) => {
                    if compare(key, &val, &e) == Ordering::Less {
                        MinMaxResult::MinMax(val, e)
                    } else {
                        MinMaxResult::MinMax(e, val)
                    }
                }
                Some(MinMaxResult::MinMax(min, max)) => {
                    if compare(key, &val, &min) == Ordering::Less {
                        MinMaxResult::MinMax(val, max)
                    } else if compare(key, &val, &max) != Ordering::Less {
                        MinMaxResult::MinMax(min, val)
                    } else {
                        MinMaxResult::MinMax(min, max)
                    }
                }
                None => MinMaxResult::OneElement(val),
                Some(MinMaxResult::NoElements) => unreachable!(),
            })
        })
    }

    /// Groups elements from the `GroupingMap` source by key and find the elements of each group
    /// that gives the minimum and maximum from the specified function.
    ///
    /// If several elements are equally maximum, the last element is picked.
    /// If several elements are equally minimum, the first element is picked.
    ///
    /// It has the same differences from the non-grouping version as `minmax`.
    ///
    /// Returns a `HashMap` associating the key of each group with the minimum and maximum of that group's elements.
    ///
    /// ```
    /// use itertools::Itertools;
    /// use itertools::MinMaxResult::{MinMax, OneElement};
    ///
    /// let lookup = vec![1, 3, 4, 5, 7, 9, 12].into_iter()
    ///     .into_grouping_map_by(|&n| n % 3)
    ///     .minmax_by_key(|_key, &val| val % 4);
    ///
    /// assert_eq!(lookup[&0], MinMax(12, 3));
    /// assert_eq!(lookup[&1], MinMax(4, 7));
    /// assert_eq!(lookup[&2], OneElement(5));
    /// assert_eq!(lookup.len(), 3);
    /// ```
    pub fn minmax_by_key<F, CK>(self, mut f: F) -> HashMap<K, MinMaxResult<V>, S>
    where
        F: FnMut(&K, &V) -> CK,
        CK: Ord,
    {
        self.minmax_by(|key, v1, v2| f(key, v1).cmp(&f(key, v2)))
    }

    /// Groups elements from the `GroupingMap` source by key and sums them.
    ///
    /// This is just a shorthand for `self.reduce(|acc, _, val| acc + val)`.
    /// It is more limited than `Iterator::sum` since it doesn't use the `Sum` trait.
    ///
    /// Returns a `HashMap` associating the key of each group with the sum of that group's elements.
    ///
    /// ```
    /// use itertools::Itertools;
    ///
    /// let lookup = vec![1, 3, 4, 5, 7, 8, 9, 12].into_iter()
    ///     .into_grouping_map_by(|&n| n % 3)
    ///     .sum();
    ///
    /// assert_eq!(lookup[&0], 3 + 9 + 12);
    /// assert_eq!(lookup[&1], 1 + 4 + 7);
    /// assert_eq!(lookup[&2], 5 + 8);
    /// assert_eq!(lookup.len(), 3);
    /// ```
    pub fn sum(self) -> HashMap<K, V, S>
    where
        V: Add<V, Output = V>,
    {
        self.reduce(|acc, _, val| acc + val)
    }

    /// Groups elements from the `GroupingMap` source by key and multiply them.
    ///
    /// This is just a shorthand for `self.reduce(|acc, _, val| acc * val)`.
    /// It is more limited than `Iterator::product` since it doesn't use the `Product` trait.
    ///
    /// Returns a `HashMap` associating the key of each group with the product of that group's elements.
    ///
    /// ```
    /// use itertools::Itertools;
    ///
    /// let lookup = vec![1, 3, 4, 5, 7, 8, 9, 12].into_iter()
    ///     .into_grouping_map_by(|&n| n % 3)
    ///     .product();
    ///
    /// assert_eq!(lookup[&0], 3 * 9 * 12);
    /// assert_eq!(lookup[&1], 1 * 4 * 7);
    /// assert_eq!(lookup[&2], 5 * 8);
    /// assert_eq!(lookup.len(), 3);
    /// ```
    pub fn product(self) -> HashMap<K, V, S>
    where
        V: Mul<V, Output = V>,
    {
        self.reduce(|acc, _, val| acc * val)
    }
}<|MERGE_RESOLUTION|>--- conflicted
+++ resolved
@@ -59,13 +59,8 @@
 
 /// `GroupingMapBy` is an intermediate struct for efficient group-and-fold operations.
 ///
-<<<<<<< HEAD
-/// See [`GroupingMap`] for more informations.
+/// See [`GroupingMap`] for more information.
 pub type GroupingMapBy<I, F, S> = GroupingMap<MapForGrouping<I, F>, S>;
-=======
-/// See [`GroupingMap`] for more information.
-pub type GroupingMapBy<I, F> = GroupingMap<MapForGrouping<I, F>>;
->>>>>>> 3f99dc60
 
 /// `GroupingMap` is an intermediate struct for efficient group-and-fold operations.
 /// It groups elements by their key and at the same time fold each group
