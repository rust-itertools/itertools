--- conflicted
+++ resolved
@@ -106,34 +106,6 @@
         Update,
     };
     #[allow(deprecated)]
-<<<<<<< HEAD
-    pub use adaptors::Step;
-    #[cfg(feature = "use_std")]
-    pub use adaptors::MultiProduct;
-    #[cfg(feature = "use_std")]
-    pub use combinations::Combinations;
-    #[cfg(feature = "use_std")]
-    pub use combinations_with_replacement::CombinationsWithReplacement;
-    pub use cons_tuples_impl::ConsTuples;
-    pub use exactly_one_err::ExactlyOneError;
-    pub use format::{Format, FormatWith};
-    #[cfg(feature = "use_std")]
-    pub use groupbylazy::{IntoChunks, Chunk, Chunks, GroupBy, Group, Groups};
-    pub use intersperse::Intersperse;
-    #[cfg(feature = "use_std")]
-    pub use kmerge_impl::{KMerge, KMergeBy};
-    pub use merge_join::MergeJoinBy;
-    #[cfg(feature = "use_std")]
-    pub use multipeek_impl::MultiPeek;
-    pub use pad_tail::PadUsing;
-    pub use peeking_fold_while::PeekingFoldWhile;
-    pub use peeking_take_while::PeekingTakeWhile;
-    #[cfg(feature = "use_std")]
-    pub use permutations::Permutations;
-    pub use process_results_impl::ProcessResults;
-    #[cfg(feature = "use_std")]
-    pub use put_back_n_impl::PutBackN;
-=======
     pub use crate::adaptors::{MapResults, Step};
     #[cfg(feature = "use_alloc")]
     pub use crate::adaptors::MultiProduct;
@@ -144,7 +116,6 @@
     pub use crate::cons_tuples_impl::ConsTuples;
     pub use crate::exactly_one_err::ExactlyOneError;
     pub use crate::format::{Format, FormatWith};
->>>>>>> 573743a0
     #[cfg(feature = "use_std")]
     pub use crate::grouping_map::{GroupingMap, GroupingMapBy};
     #[cfg(feature = "use_alloc")]
@@ -159,6 +130,7 @@
     pub use crate::peek_nth::PeekNth;
     pub use crate::pad_tail::PadUsing;
     pub use crate::peeking_take_while::PeekingTakeWhile;
+    pub use crate::peeking_fold_while::PeekingFoldWhile;
     #[cfg(feature = "use_alloc")]
     pub use crate::permutations::Permutations;
     pub use crate::process_results_impl::ProcessResults;
@@ -237,12 +209,9 @@
 #[cfg(feature = "use_alloc")]
 mod multipeek_impl;
 mod pad_tail;
-<<<<<<< HEAD
-mod peeking_fold_while;
-=======
 #[cfg(feature = "use_alloc")]
 mod peek_nth;
->>>>>>> 573743a0
+mod peeking_fold_while;
 mod peeking_take_while;
 #[cfg(feature = "use_alloc")]
 mod permutations;
