--- conflicted
+++ resolved
@@ -198,11 +198,8 @@
 mod combinations_with_replacement;
 mod exactly_one_err;
 mod diff;
-<<<<<<< HEAD
 mod iter_index;
-=======
 mod flatten_ok;
->>>>>>> a96ef766
 mod format;
 #[cfg(feature = "use_std")]
 mod grouping_map;
@@ -491,7 +488,6 @@
         intersperse::intersperse(self, element)
     }
 
-<<<<<<< HEAD
     /// Returns an element at a specific location, or returns an iterator
     /// over a subsection of the iterator.
     ///
@@ -501,19 +497,10 @@
     /// under the hood.
     ///
     /// # Examples
-=======
-    /// An iterator adaptor to insert a particular value created by a function
-    /// between each element of the adapted iterator.
-    ///
-    /// Iterator element type is `Self::Item`.
-    ///
-    /// This iterator is *fused*.
->>>>>>> a96ef766
-    ///
-    /// ```
-    /// use itertools::Itertools;
-    ///
-<<<<<<< HEAD
+    ///
+    /// ```
+    /// use itertools::Itertools;
+    ///
     /// let vec = vec![3, 1, 4, 1, 5];
     ///
     /// let mut range: Vec<_> = 
@@ -546,7 +533,18 @@
               Self: Sized
     {
         iter_index::get(self, index)
-=======
+    }
+  
+    /// An iterator adaptor to insert a particular value created by a function
+    /// between each element of the adapted iterator.
+    ///
+    /// Iterator element type is `Self::Item`.
+    ///
+    /// This iterator is *fused*.
+    ///
+    /// ```
+    /// use itertools::Itertools;
+    ///
     /// let mut i = 10;
     /// itertools::assert_equal((0..3).intersperse_with(|| { i -= 1; i }), vec![0, 9, 1, 8, 2]);
     /// assert_eq!(i, 8);
@@ -556,7 +554,6 @@
         F: FnMut() -> Self::Item
     {
         intersperse::intersperse_with(self, element)
->>>>>>> a96ef766
     }
 
     /// Create an iterator which iterates over both this and the specified
